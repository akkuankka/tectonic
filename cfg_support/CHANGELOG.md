--- conflicted
+++ resolved
@@ -1,8 +1,4 @@
-<<<<<<< HEAD
-# tectonic_cfg_support 0.1.1 (2020-10-21)
-=======
 # See elsewhere for changelog
->>>>>>> d313948a
 
 This project’s release notes are curated from the Git history of its main
 branch. You can find them by looking at [the version of this file on the
