# Cargo.toml -- Cargo definition file for Tectonic.
# Copyright 2016-2020 the Tectonic Project
# Licensed under the MIT License.

[package]
name = "tectonic"
version = "0.4.1"
authors = ["Peter Williams <peter@newton.cx>"]
build = "build.rs"
description = """
A modernized, complete, embeddable TeX/LaTeX engine. Tectonic is forked from the XeTeX
extension to the classic “Web2C” implementation of TeX and uses the TeXLive distribution
of support files.
"""
homepage = "https://tectonic-typesetting.github.io/"
documentation = "https://docs.rs/tectonic"
repository = "https://github.com/tectonic-typesetting/tectonic/"
readme = "README.md"
keywords = ["tex", "latex", "typesetting", "font"]
categories = ["command-line-interface", "parser-implementations", "rendering", "science", "text-processing"]
license = "MIT"
edition = "2018"
exclude = ["/dist/", "/reference_sources/"]

[badges]
travis-ci = { repository = "tectonic-typesetting/tectonic" }
codecov = { repository = "tectonic-typesetting/tectonic", service = "github" }

[workspace]
members = [
  "crates/bridge_flate",
  "crates/bridge_freetype2",
  "crates/bridge_graphite2",
  "crates/bridge_harfbuzz",
  "crates/bridge_icu",
  "crates/cfg_support",
  "crates/dep_support",
  "crates/errors",
  "crates/geturl",
  "crates/io_base",
  "crates/status_base",
  "crates/xdv",
]

[lib]
name = "tectonic"
crate-type = ["rlib"]

[build-dependencies]
cc = "^1.0.66"
pkg-config = "^0.3"
regex = "^1.4"
sha2 = "^0.9"
tectonic_cfg_support = { path = "crates/cfg_support", version ="^0.1.0"}
tectonic_dep_support = { path = "crates/dep_support", version ="^0.1.0"}
vcpkg = "0.2.11"
cbindgen = "0.16.0"

[dependencies]
app_dirs = { version = "2", package = "app_dirs2" }
atty = "0.2"
byte-unit = "^4.0"
cfg-if = "1.0"
error-chain = "^0.12"
flate2 = { version = "^1.0.19", default-features = false, features = ["zlib"] }
fs2 = "^0.4"
lazy_static = "^1.4"
libc = "^0.2"
md-5 = "^0.9"
open = "1.4.0"
serde = { version = "^1.0", features = ["derive"], optional = true }
<<<<<<< HEAD
tectonic_bridge_flate = { path = "crates/bridge_flate", version ="^0.1.0"}
tectonic_bridge_graphite2 = { path = "crates/bridge_graphite2", version ="^0.1.0"}
tectonic_xdv = { path = "crates/xdv", version ="^0.1.9"}
=======
sha2 = "^0.9"
structopt = "0.3"
tectonic_bridge_flate = { path = "crates/bridge_flate", version = "0.0.0-dev.0" }
tectonic_bridge_freetype2 = { path = "crates/bridge_freetype2", version = "0.0.0-dev.0" }
tectonic_bridge_graphite2 = { path = "crates/bridge_graphite2", version = "0.0.0-dev.0" }
tectonic_bridge_harfbuzz = { path = "crates/bridge_harfbuzz", version = "0.0.0-dev.0" }
tectonic_bridge_icu = { path = "crates/bridge_icu", version = "0.0.0-dev.0" }
tectonic_errors = { path = "crates/errors", version = "0.0.0-dev.0" }
tectonic_geturl = { path = "crates/geturl", version = "0.0.0-dev.0", default-features = false }
tectonic_io_base = { path = "crates/io_base", version = "0.0.0-dev.0" }
tectonic_status_base = { path = "crates/status_base", version = "0.0.0-dev.0" }
tectonic_xdv = { path = "crates/xdv", version = "0.0.0-dev.0" }
tempfile = "^3.1"
>>>>>>> 6576ddfc
termcolor = "^1.1"
toml = { version = "^0.5", optional = true }
url = "^2.0"
zip = { version = "^0.5", default-features = false, features = ["deflate"] }

[features]
default = ["geturl-reqwest", "serialization"]

# Note: we used to have this to couple "serde" and "serde-derive", but we've
# adopted the newer scheme to avoid having to depend on both -- should maybe
# just get rid of this feature:
serialization = ["serde", "toml"]

external-harfbuzz = ["tectonic_bridge_harfbuzz/external-harfbuzz"]

geturl-curl = ["tectonic_geturl/curl"]
geturl-reqwest = ["tectonic_geturl/reqwest"]

# developer feature to compile with the necessary flags for profiling tectonic.
profile = []

[dev-dependencies]
filetime = "^0.2"
futures = "0.1"
headers = "0.2"
hyper = "0.12"
tempfile = "^3.1"
tokio = "0.1.22"

[package.metadata.vcpkg]
git = "https://github.com/microsoft/vcpkg"
rev = "50ea8c0ab7aca3bb9245bba7fc877ad2f2a4464c"

[package.metadata.vcpkg.target]
x86_64-apple-darwin = { install = ["freetype","harfbuzz[icu,graphite2]"] }
aarch64-apple-darwin = { triplet = "arm64-osx", install = ["freetype","harfbuzz[icu,graphite2]"] }
x86_64-unknown-linux-gnu = { install = ["fontconfig","freetype","harfbuzz[icu,graphite2]"] }
x86_64-pc-windows-msvc = { triplet = "x64-windows-static", install = ["fontconfig","freetype","harfbuzz[icu,graphite2]"] }

[package.metadata.internal_dep_versions]
tectonic_bridge_flate = "thiscommit:2021-01-01:eer4ahL4"
tectonic_bridge_graphite2 = "f135da463a65e731f05bafdd840edaa90137ec12"
tectonic_bridge_freetype2 = "thiscommit:2021-01-09:voo7ohK2"
tectonic_bridge_harfbuzz = "thiscommit:2021-01-09:Aer8ohng"
tectonic_bridge_icu = "thiscommit:2021-01-09:diehoh1E"
tectonic_cfg_support = "thiscommit:aeRoo7oa"
tectonic_dep_support = "5faf4205bdd3d31101b749fc32857dd746f9e5bc"
tectonic_errors = "317ae79ceaa2593fb56090e37bf1f5cc24213dd9"
tectonic_geturl = "thiscommit:2021-01-10:eiv5ohMe"
tectonic_io_base = "317ae79ceaa2593fb56090e37bf1f5cc24213dd9"
tectonic_status_base = "317ae79ceaa2593fb56090e37bf1f5cc24213dd9"
tectonic_xdv = "c91f2ef37858d1a0a724a5c3ddc2f7ea46373c77"<|MERGE_RESOLUTION|>--- conflicted
+++ resolved
@@ -69,25 +69,19 @@
 md-5 = "^0.9"
 open = "1.4.0"
 serde = { version = "^1.0", features = ["derive"], optional = true }
-<<<<<<< HEAD
-tectonic_bridge_flate = { path = "crates/bridge_flate", version ="^0.1.0"}
-tectonic_bridge_graphite2 = { path = "crates/bridge_graphite2", version ="^0.1.0"}
-tectonic_xdv = { path = "crates/xdv", version ="^0.1.9"}
-=======
 sha2 = "^0.9"
 structopt = "0.3"
-tectonic_bridge_flate = { path = "crates/bridge_flate", version = "0.0.0-dev.0" }
-tectonic_bridge_freetype2 = { path = "crates/bridge_freetype2", version = "0.0.0-dev.0" }
-tectonic_bridge_graphite2 = { path = "crates/bridge_graphite2", version = "0.0.0-dev.0" }
-tectonic_bridge_harfbuzz = { path = "crates/bridge_harfbuzz", version = "0.0.0-dev.0" }
-tectonic_bridge_icu = { path = "crates/bridge_icu", version = "0.0.0-dev.0" }
-tectonic_errors = { path = "crates/errors", version = "0.0.0-dev.0" }
-tectonic_geturl = { path = "crates/geturl", version = "0.0.0-dev.0", default-features = false }
-tectonic_io_base = { path = "crates/io_base", version = "0.0.0-dev.0" }
-tectonic_status_base = { path = "crates/status_base", version = "0.0.0-dev.0" }
-tectonic_xdv = { path = "crates/xdv", version = "0.0.0-dev.0" }
+tectonic_bridge_flate = { path = "crates/bridge_flate", version ="^0.1.0"}
+tectonic_bridge_freetype2 = { path = "crates/bridge_freetype2", version ="^0.0.0"}
+tectonic_bridge_graphite2 = { path = "crates/bridge_graphite2", version ="^0.1.0"}
+tectonic_bridge_harfbuzz = { path = "crates/bridge_harfbuzz", version ="^0.0.0"}
+tectonic_bridge_icu = { path = "crates/bridge_icu", version ="^0.0.0"}
+tectonic_errors = { path = "crates/errors", version ="^0.1.0"}
+tectonic_geturl = { path = "crates/geturl", version ="^0.0.0", default-features = false }
+tectonic_io_base = { path = "crates/io_base", version ="^0.1.0"}
+tectonic_status_base = { path = "crates/status_base", version ="^0.1.0"}
+tectonic_xdv = { path = "crates/xdv", version ="^0.1.9"}
 tempfile = "^3.1"
->>>>>>> 6576ddfc
 termcolor = "^1.1"
 toml = { version = "^0.5", optional = true }
 url = "^2.0"
