--- conflicted
+++ resolved
@@ -53,18 +53,11 @@
 hyper-native-tls = "^0.2"
 libc = "^0.2"
 mkstemp-rs = "^0.0.2"
-<<<<<<< HEAD
-md-5 = "^0.4"
-sha2 = "^0.5"
-serde = "^0.9"
-serde_derive = "^0.9"
-tectonic_xdv = { path = "xdv" }
-=======
 md-5 = "^0.7"
 sha2 = "^0.7"
 serde = "^1.0"
 serde_derive = "^1.0"
->>>>>>> 5a5dad8e
+tectonic_xdv = { path = "xdv" }
 termcolor = "^0.3"
 toml = "^0.4"
 zip = "^0.2"
