--- conflicted
+++ resolved
@@ -1,6 +1,3 @@
-<<<<<<< HEAD
-=======
-# rc: minor bump
+# tectonic_bridge_icu 0.1.0 (2021-01-15)
 
-Initial release of ICU "bridge" crate for Tectonic.
->>>>>>> 5e547436
+Initial release of ICU "bridge" crate for Tectonic.